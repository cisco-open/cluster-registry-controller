--- conflicted
+++ resolved
@@ -78,21 +78,12 @@
 	github.com/wayneashleyberry/terminal-dimensions v1.0.0 // indirect
 	go.uber.org/atomic v1.7.0 // indirect
 	go.uber.org/multierr v1.6.0 // indirect
-<<<<<<< HEAD
 	golang.org/x/crypto v0.1.0 // indirect
-	golang.org/x/net v0.1.0 // indirect
-	golang.org/x/oauth2 v0.0.0-20200107190931-bf48bf16ab8d // indirect
-	golang.org/x/sys v0.1.0 // indirect
-	golang.org/x/term v0.1.0 // indirect
-	golang.org/x/text v0.4.0 // indirect
-=======
-	golang.org/x/crypto v0.0.0-20210220033148-5ea612d1eb83 // indirect
 	golang.org/x/net v0.7.0 // indirect
 	golang.org/x/oauth2 v0.0.0-20200107190931-bf48bf16ab8d // indirect
 	golang.org/x/sys v0.5.0 // indirect
 	golang.org/x/term v0.5.0 // indirect
 	golang.org/x/text v0.7.0 // indirect
->>>>>>> 5e17018b
 	golang.org/x/time v0.0.0-20210723032227-1f47c861a9ac // indirect
 	gomodules.xyz/jsonpatch/v2 v2.2.0 // indirect
 	google.golang.org/appengine v1.6.7 // indirect
