--- conflicted
+++ resolved
@@ -30,11 +30,7 @@
     arch=$(go env GOARCH)
 
     # download kubebuilder and extract it to tmp
-<<<<<<< HEAD
-    curl -L "https://github.com/kubernetes-sigs/kubebuilder/releases/download/v${version}/kubebuilder_${version}_${os}_${arch}.tar.gz" | tar -xz -C /tmp
-=======
     curl -L "https://github.com/kubernetes-sigs/kubebuilder/releases/download/v${version}/kubebuilder_${version}_${os}_${arch}.tar.gz" | tar -xz -C /tmp/
->>>>>>> 69cd7a09
 
     # extract the archive
     mv "/tmp/kubebuilder_${version}_${os}_${arch}" bin/"${target_dir_name}"
